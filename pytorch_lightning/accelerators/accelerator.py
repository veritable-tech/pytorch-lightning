# Copyright The PyTorch Lightning team.
#
# Licensed under the Apache License, Version 2.0 (the "License");
# you may not use this file except in compliance with the License.
# You may obtain a copy of the License at
#
#     http://www.apache.org/licenses/LICENSE-2.0
#
# Unless required by applicable law or agreed to in writing, software
# distributed under the License is distributed on an "AS IS" BASIS,
# WITHOUT WARRANTIES OR CONDITIONS OF ANY KIND, either express or implied.
# See the License for the specific language governing permissions and
# limitations under the License.
<<<<<<< HEAD
from typing import Any, Callable, Dict, Iterable, Optional, Sequence, TYPE_CHECKING, Union
=======
import contextlib
from typing import Any, Callable, Dict, Generator, Iterable, List, Optional, Sequence, TYPE_CHECKING, Union
>>>>>>> 3c86193d

import torch
from torch.optim import Optimizer
from torch.utils.data import DataLoader

from pytorch_lightning.core import LightningModule
from pytorch_lightning.plugins.precision import ApexMixedPrecisionPlugin, NativeMixedPrecisionPlugin, PrecisionPlugin
from pytorch_lightning.plugins.training_type import TrainingTypePlugin
from pytorch_lightning.trainer.states import TrainerState
from pytorch_lightning.utilities import rank_zero_warn
from pytorch_lightning.utilities.apply_func import move_data_to_device
from pytorch_lightning.utilities.enums import AMPType, LightningEnum

if TYPE_CHECKING:
    from torch.cuda.amp import GradScaler

    from pytorch_lightning.trainer.trainer import Trainer

_STEP_OUTPUT_TYPE = Union[torch.Tensor, Dict[str, torch.Tensor], None]


class Accelerator(object):
    """
    The Accelerator Base Class.
    An Accelerator is meant to deal with one type of Hardware.

    Currently there are accelerators for:
    - CPU
    - GPU
    - TPU

    Each Accelerator gets two plugins upon initialization:
    One to handle differences from the training routine and one to handle different precisions.

    """

    def __init__(
        self,
        precision_plugin: PrecisionPlugin,
        training_type_plugin: TrainingTypePlugin,
    ) -> None:
        """

        Args:
            precision_plugin: the plugin to handle precision-specific parts
            training_type_plugin: the plugin to handle different training routines
        """
        self.precision_plugin = precision_plugin
        self.training_type_plugin = training_type_plugin

        self.optimizers: Sequence = []
        self.lr_schedulers: Sequence = []
        self.optimizer_frequencies: Sequence = []

    def connect(self, model: LightningModule) -> None:
        """Transfers ownership of the model to this plugin"""
        self.training_type_plugin.connect(model)

    def setup_environment(self) -> None:
        """
        Setup any processes or distributed connections.
        This is called before the LightningModule/DataModule setup hook
        which allows the user to access the accelerator environment before setup is complete.
        """
        self.training_type_plugin.setup_environment()

    def setup(self, trainer: 'Trainer', model: LightningModule) -> None:
        """
        Setup plugins for the trainer fit and creates optimizers.
        Args:
            trainer: the trainer instance
            model: the LightningModule
        """
        self.setup_training_type_plugin(model)
        if not self.training_type_plugin.setup_optimizers_in_pre_dispatch:
            self.setup_optimizers(trainer)
        self.setup_precision_plugin()

    def start_training(self, trainer: 'Trainer') -> None:
        self.training_type_plugin.start_training(trainer)

    def start_evaluating(self, trainer: 'Trainer') -> None:
        self.training_type_plugin.start_evaluating(trainer)

    def start_predicting(self, trainer: 'Trainer') -> None:
        self.training_type_plugin.start_predicting(trainer)

    def pre_dispatch(self, trainer: 'Trainer') -> None:
        """Hook to do something before the training/evaluation/prediction starts."""
        self.training_type_plugin.pre_dispatch()
        if self.training_type_plugin.setup_optimizers_in_pre_dispatch:
            self.setup_optimizers(trainer)
        self.precision_plugin.pre_dispatch()

    def post_dispatch(self, trainer: 'Trainer') -> None:
        """Hook to do something before the training/evaluation/prediction starts."""
        self.training_type_plugin.post_dispatch()
        self.precision_plugin.post_dispatch()

    @property
    def model(self) -> torch.nn.Module:
        """Returns the model. This can also be a wrapped LightningModule.
        For retrieving the pure LightningModule use :attr:`Accelerator.lightning_module`

        """
        return self.training_type_plugin.model

    @model.setter
    def model(self, new_model: torch.nn.Module) -> None:
        self.training_type_plugin.model = new_model

    @property
    def lightning_module(self) -> LightningModule:
        """Returns the pure LightningModule.
        To get the potentially wrapped model use :attr:`Accelerator.model`

        """
        return self.training_type_plugin.lightning_module

    @property
    def root_device(self) -> torch.device:
        return self.training_type_plugin.root_device

    def teardown(self) -> None:
        """This method is called to teardown the training process.
        It is the right place to release memory and free other ressources.
        """
        pass

    def batch_to_device(
        self, batch: Any, device: Optional[torch.device] = None, dataloader_idx: Optional[int] = None
    ) -> Any:
        """Moves the batch to the correct device.
        The returned batch is of the same type as the input batch, just having all tensors on the correct device.

        Args:
            batch: The batch of samples to move to the correct device
            device: The target device
            dataloader_idx: The index of the dataloader to which the batch belongs.
        """
        model = self.lightning_module

        if model is not None:
            return model._apply_batch_transfer_handler(batch, device, dataloader_idx)

        return move_data_to_device(batch, device)

    def on_train_start(self) -> None:
        """Hook to do something upon the training start"""
        pass

    def training_step(
        self,
        kwargs: Dict[str, Union[Any, int]],
    ) -> _STEP_OUTPUT_TYPE:
        """The actual training step.

        Args:
            kwargs: the arguments for the models training step. Can consist of the following:
                batch (:class:`~torch.Tensor` | (:class:`~torch.Tensor`, ...) | [:class:`~torch.Tensor`, ...]):
                    The output of your :class:`~torch.utils.data.DataLoader`. A tensor, tuple or list.
                batch_idx (int): Integer displaying index of this batch
                optimizer_idx (int): When using multiple optimizers, this argument will also be present.
                hiddens(:class:`~torch.Tensor`): Passed in if
                    :paramref:`~pytorch_lightning.trainer.trainer.Trainer.truncated_bptt_steps` > 0.

        """
        kwargs = self.to_device(kwargs)

        with self.precision_plugin.train_step_context(), self.training_type_plugin.train_step_context():
            return self.training_type_plugin.training_step(*kwargs.values())

    def post_training_step(self) -> None:
        self.training_type_plugin.post_training_step()

    def validation_step(self, kwargs: Dict[str, Union[Any, int]]) -> _STEP_OUTPUT_TYPE:
        """The actual validation step.

        Args:
            kwargs: the arguments for the models validation step. Can consist of the following:
                batch (:class:`~torch.Tensor` | (:class:`~torch.Tensor`, ...) | [:class:`~torch.Tensor`, ...]):
                    The output of your :class:`~torch.utils.data.DataLoader`. A tensor, tuple or list.
                batch_idx (int): The index of this batch
                dataloader_idx (int): The index of the dataloader that produced this batch
                    (only if multiple val dataloaders used)
        """
        kwargs = self.to_device(kwargs)

        with self.precision_plugin.val_step_context(), self.training_type_plugin.val_step_context():
            return self.training_type_plugin.validation_step(*kwargs.values())

    def test_step(self, kwargs: Dict[str, Union[Any, int]]) -> _STEP_OUTPUT_TYPE:
        """The actual test step.

        Args:
            kwargs: the arguments for the models test step. Can consist of the following:
                batch (:class:`~torch.Tensor` | (:class:`~torch.Tensor`, ...) | [:class:`~torch.Tensor`, ...]):
                    The output of your :class:`~torch.utils.data.DataLoader`. A tensor, tuple or list.
                batch_idx (int): The index of this batch.
                dataloader_idx (int): The index of the dataloader that produced this batch
                    (only if multiple test dataloaders used).
        """
        kwargs = self.to_device(kwargs)

        with self.precision_plugin.test_step_context(), self.training_type_plugin.test_step_context():
            return self.training_type_plugin.test_step(*kwargs.values())

    def predict_step(self, kwargs: Dict[str, Union[Any, int]]) -> _STEP_OUTPUT_TYPE:
        """The actual predict step.

        Args:
            kwargs: the arguments for the models predict step. Can consist of the following:
                batch (:class:`~torch.Tensor` | (:class:`~torch.Tensor`, ...) | [:class:`~torch.Tensor`, ...]):
                    The output of your :class:`~torch.utils.data.DataLoader`. A tensor, tuple or list.
                batch_idx (int): The index of this batch.
                dataloader_idx (int): The index of the dataloader that produced this batch
                    (only if multiple predict dataloaders used).
        """
        kwargs = self.to_device(kwargs)

        with self.precision_plugin.predict_context(), self.training_type_plugin.predict_context():
            return self.training_type_plugin.predict_step(*kwargs.values())

    def training_step_end(self, output: _STEP_OUTPUT_TYPE) -> _STEP_OUTPUT_TYPE:
        """A hook to do something at the end of the training step

        Args:
            output: the output of the training step
        """
        return self.training_type_plugin.training_step_end(output)

    def test_step_end(self, output: _STEP_OUTPUT_TYPE) -> _STEP_OUTPUT_TYPE:
        """A hook to do something at the end of the test step

        Args:
            output: the output of the test step
        """
        return self.training_type_plugin.test_step_end(output)

    def validation_step_end(self, output: _STEP_OUTPUT_TYPE) -> _STEP_OUTPUT_TYPE:
        """A hook to do something at the end of the validation step

        Args:
            output: the output of the validation step
        """
        return self.training_type_plugin.validation_step_end(output)

    def backward(
        self,
        closure_loss: torch.Tensor,
        optimizer: Optimizer,
        optimizer_idx: int,
        should_accumulate: bool,
        *args: Any,
        **kwargs: Any,
    ) -> torch.Tensor:
        """Forwards backward-calls to the precision plugin.

        Args:
            closure_loss: a tensor holding the loss value to backpropagate
            should_accumulate: whether to accumulate gradients
        """
        self.training_type_plugin.pre_backward(closure_loss, should_accumulate, optimizer, optimizer_idx)

        output = self.precision_plugin.backward(
            self.lightning_module, closure_loss, optimizer, optimizer_idx, should_accumulate, *args, **kwargs
        )

        self.training_type_plugin.post_backward(closure_loss, should_accumulate, optimizer, optimizer_idx)

        return output

    def optimizer_step(self, optimizer: Optimizer, opt_idx: int, lambda_closure: Callable, **kwargs: Any) -> None:
        """performs the actual optimizer step.

        Args:
            optimizer: the optimizer performing the step
            opt_idx: index of the current optimizer
            lambda_closure: closure calculating the loss value

        """
        make_optimizer_step = self.precision_plugin.pre_optimizer_step(
            self.lightning_module, optimizer, opt_idx, lambda_closure, **kwargs
        )
        if make_optimizer_step:
            self.run_optimizer_step(optimizer, opt_idx, lambda_closure, **kwargs)
        self.precision_plugin.post_optimizer_step(optimizer, opt_idx)
        self.training_type_plugin.post_optimizer_step(optimizer, opt_idx, **kwargs)

    def run_optimizer_step(
        self, optimizer: Optimizer, optimizer_idx: int, lambda_closure: Callable, **kwargs: Any
    ) -> None:
        self.training_type_plugin.optimizer_step(optimizer, lambda_closure=lambda_closure, **kwargs)

    def optimizer_zero_grad(self, current_epoch: int, batch_idx: int, optimizer: Optimizer, opt_idx: int) -> None:
        """Zeros all model parameter's gradients"""
        model_ref = self.lightning_module
        model_ref.optimizer_zero_grad(current_epoch, batch_idx, optimizer, opt_idx)

    def clip_gradients(self, optimizer: Optimizer, clip_val: Union[int, float]) -> None:
        """clips all the optimizer parameters to the given value"""

        self.precision_plugin.clip_gradients(optimizer, clip_val)

    def on_train_epoch_end(self, outputs: Sequence[_STEP_OUTPUT_TYPE]) -> None:
        """Hook to do something on the end of an training epoch

        Args:
            outputs: the outputs of the training steps
        """
        pass

    def on_train_end(self) -> None:
        """Hook to do something at the end of the training"""
        pass

    def setup_optimizers(self, trainer: 'Trainer') -> None:
        """creates optimizers and schedulers

        Args:
            trainer: the Trainer, these optimizers should be connected to
            model: the model to be optimized by the created optimizers
        """
        if trainer.state not in (TrainerState.FITTING, TrainerState.TUNING):
            return
        optimizers, lr_schedulers, optimizer_frequencies = self.training_type_plugin.init_optimizers(
            trainer=trainer, model=self.lightning_module
        )
        self.optimizers = optimizers
        self.lr_schedulers = lr_schedulers
        self.optimizer_frequencies = optimizer_frequencies

    def setup_training_type_plugin(self, model: LightningModule) -> None:
        """Attaches the training type plugin to the accelerator."""
        self.training_type_plugin.setup(model)

    def setup_precision_plugin(self) -> None:
        """Attaches the precision plugin to the accelerator"""
        model, optimizers, schedulers = self.precision_plugin.connect(self.model, self.optimizers, self.lr_schedulers)
        self.model = model
        self.optimizers = optimizers
        self.schedulers = schedulers

    def to_device(self, kwargs: Dict[str, Union[Any, int]]) -> Dict[str, Union[Any, int]]:
        """Pushes the batch to the root device"""
        batch = kwargs['batch']

        # TODO (tchaton) Better fix
        is_dict = isinstance(batch, dict)
        if is_dict:
            batch = [batch]

        batch = self.batch_to_device(
            batch, self.root_device, dataloader_idx=kwargs.get('dataloader_idx', None)
        )
        kwargs['batch'] = batch[0] if is_dict else batch
        return kwargs

    @property
    def amp_backend(self) -> Optional[LightningEnum]:
        if isinstance(self.precision_plugin, ApexMixedPrecisionPlugin):
            return AMPType.APEX
        elif isinstance(self.precision_plugin, NativeMixedPrecisionPlugin):
            return AMPType.NATIVE
        return None

    @property
    def precision(self) -> Union[str, int]:
        return self.precision_plugin.precision

    @property
    def scaler(self) -> Optional['GradScaler']:

        return getattr(self.precision_plugin, 'scaler', None)

    @property
    def rpc_enabled(self) -> bool:
        return self.training_type_plugin.rpc_enabled

    def optimizer_state(self, optimizer: Optimizer) -> Dict[str, torch.Tensor]:
        """
        Returns state of an optimizer. Allows for syncing/collating optimizer state from processes in custom
        plugins.
        """
        return getattr(self.training_type_plugin, 'optimizer_state', lambda x: x.state_dict())(optimizer)

    def on_save(self, checkpoint: Dict[str, Union[Any, torch.Tensor]]) -> Dict[str, Union[Any, torch.Tensor]]:
        return self.training_type_plugin.on_save(checkpoint)

    def barrier(self, name: Optional[str] = None) -> None:
        self.training_type_plugin.barrier(name=name)

    def broadcast(self, obj: object, src: int = 0) -> object:
        """Broadcasts an object to all processes, such that the src object is broadcast to all other ranks if needed.

        Args:
            obj: Object to broadcast to all process, usually a tensor or collection of tensors.
            src: The source rank of which the object will be broadcast from
        """
        return self.training_type_plugin.broadcast(obj, src)

    def all_gather(self, tensor: torch.Tensor, group: Optional[Any] = None, sync_grads: bool = False) -> torch.Tensor:
        """
        Function to gather a tensor from several distributed processes.

        Args:
            tensor: tensor of shape (batch, ...)
            group: the process group to gather results from. Defaults to all processes (world)
            sync_grads: flag that allows users to synchronize gradients for all_gather op
        Return:
            A tensor of shape (world_size, batch, ...)
        """
        return self.training_type_plugin.all_gather(tensor, group=group, sync_grads=sync_grads)

    def process_dataloader(self, dataloader: Union[Iterable, DataLoader]) -> Union[Iterable, DataLoader]:
        """Wraps the dataloader if necessary

        Args:
            dataloader: iterable. Ideally of type: :class:`torch.utils.data.DataLoader`
        """
        return self.training_type_plugin.process_dataloader(dataloader)

    @property
    def results(self) -> Any:
        """
        The results of the last run will be cached within the training type plugin.
        In distributed training, we make sure to transfer the results to the appropriate master process.
        """
        return self.training_type_plugin.results

    @contextlib.contextmanager
    def model_sharded_context(self) -> Generator:
        """
        Provide hook to create modules in a distributed aware context. This is useful for when we'd like to
        shard the model instantly - useful for extremely large models. Can save memory and
        initialization time.

        Returns: Model parallel context.
        """
        with self.training_type_plugin.model_sharded_context():
            yield

    # todo: remove in v1.5
    def connect_training_type_plugin(self, model: LightningModule) -> None:
        """
        Attaches the training type plugin to the accelerator.
        Also transfers ownership of the model to this plugin

        .. deprecated::v1.3
            Will be removed in v1.5.0.
        """
        rank_zero_warn(
            'Accelerator method `connect_training_type_plugin` was deprecated in v1.3.'
            ' It will be removed in v1.5.'
        )
        self.setup_training_type_plugin(model)

    # todo: remove in v1.5
    def connect_precision_plugin(self) -> None:
        """Attaches the precision plugin to the accelerator

        .. deprecated::v1.3
            Will be removed in v1.5.0.
        """
        rank_zero_warn(
            'Accelerator method `connect_precision_plugin` was deprecated in v1.3.'
            ' It will be removed in v1.5.'
        )
<<<<<<< HEAD
        self.setup_precision_plugin()
=======
        self.setup_precision_plugin(plugin)

    def save_checkpoint(self, checkpoint: Dict[str, Any], filepath) -> None:
        """Save model/training states as a checkpoint file through state-dump and file-write.

        Args:
            checkpoint: dict containing model and trainer state
            filepath: write-target file's path
        """
        self.training_type_plugin.save_checkpoint(checkpoint, filepath)

    @property
    def call_configure_sharded_model_hook(self) -> bool:
        """
        Allow model parallel hook to be called in suitable environments determined by the training type plugin.
        This is useful for when we want to shard the model once within fit.
        Returns: True if we want to call the model parallel setup hook.
        """
        return self.training_type_plugin.call_configure_sharded_model_hook

    @call_configure_sharded_model_hook.setter
    def call_configure_sharded_model_hook(self, mode: bool) -> None:
        self.training_type_plugin.call_configure_sharded_model_hook = mode

    @property
    def setup_optimizers_in_pre_dispatch(self) -> bool:
        """
        Override to delay setting optimizers and schedulers till after dispatch.
        This is useful when the `TrainingTypePlugin` requires operating on the wrapped accelerator model.
        However this may break certain precision plugins such as APEX which require optimizers to be set.
        Returns: If True, delay setup optimizers till pre_dispatch, else call within setup.
        """
        return self.training_type_plugin.setup_optimizers_in_pre_dispatch
>>>>>>> 3c86193d
<|MERGE_RESOLUTION|>--- conflicted
+++ resolved
@@ -11,12 +11,8 @@
 # WITHOUT WARRANTIES OR CONDITIONS OF ANY KIND, either express or implied.
 # See the License for the specific language governing permissions and
 # limitations under the License.
-<<<<<<< HEAD
-from typing import Any, Callable, Dict, Iterable, Optional, Sequence, TYPE_CHECKING, Union
-=======
 import contextlib
 from typing import Any, Callable, Dict, Generator, Iterable, List, Optional, Sequence, TYPE_CHECKING, Union
->>>>>>> 3c86193d
 
 import torch
 from torch.optim import Optimizer
@@ -485,10 +481,7 @@
             'Accelerator method `connect_precision_plugin` was deprecated in v1.3.'
             ' It will be removed in v1.5.'
         )
-<<<<<<< HEAD
         self.setup_precision_plugin()
-=======
-        self.setup_precision_plugin(plugin)
 
     def save_checkpoint(self, checkpoint: Dict[str, Any], filepath) -> None:
         """Save model/training states as a checkpoint file through state-dump and file-write.
@@ -520,5 +513,4 @@
         However this may break certain precision plugins such as APEX which require optimizers to be set.
         Returns: If True, delay setup optimizers till pre_dispatch, else call within setup.
         """
-        return self.training_type_plugin.setup_optimizers_in_pre_dispatch
->>>>>>> 3c86193d
+        return self.training_type_plugin.setup_optimizers_in_pre_dispatch