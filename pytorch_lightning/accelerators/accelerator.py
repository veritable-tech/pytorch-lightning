# Copyright The PyTorch Lightning team.
#
# Licensed under the Apache License, Version 2.0 (the "License");
# you may not use this file except in compliance with the License.
# You may obtain a copy of the License at
#
#     http://www.apache.org/licenses/LICENSE-2.0
#
# Unless required by applicable law or agreed to in writing, software
# distributed under the License is distributed on an "AS IS" BASIS,
# WITHOUT WARRANTIES OR CONDITIONS OF ANY KIND, either express or implied.
# See the License for the specific language governing permissions and
# limitations under the License.
from typing import Any, Callable, Iterable, Optional, TYPE_CHECKING, Union

import torch
from torch.optim import Optimizer
from torch.utils.data import DataLoader

from pytorch_lightning.core import LightningModule
from pytorch_lightning.plugins.precision import (
    ApexMixedPrecisionPlugin,
    MixedPrecisionPlugin,
    NativeMixedPrecisionPlugin,
    PrecisionPlugin,
)
from pytorch_lightning.plugins.training_type import TrainingTypePlugin
from pytorch_lightning.plugins.training_type.horovod import HorovodPlugin
from pytorch_lightning.utilities.apply_func import move_data_to_device
from pytorch_lightning.utilities.distributed import all_gather_ddp_if_available
from pytorch_lightning.utilities.enums import AMPType, LightningEnum

if TYPE_CHECKING:
    from pytorch_lightning.trainer.trainer import Trainer


class Accelerator(object):
    """
    The Accelerator Base Class.
    An Accelerator is meant to deal with one type of Hardware.

    Currently there are accelerators for:
    - CPU
    - GPU
    - TPU

    Each Accelerator gets two plugins upon initialization:
    One to handle differences from the training routine and one to handle different precisions.

    """

    def __init__(
        self,
        precision_plugin: PrecisionPlugin,
        training_type_plugin: TrainingTypePlugin,
    ) -> None:
        """

        Args:
            precision_plugin: the plugin to handle precision-specific parts
            training_type_plugin: the plugin to handle different training routines
        """
        self.precision_plugin = precision_plugin
        self.training_type_plugin = training_type_plugin

        self.optimizers = None
        self.lr_schedulers = None
        self.optimizer_frequencies = None

    def setup(self, trainer: "Trainer", model: LightningModule) -> None:
        """
        Connects the plugins to the training process, creates optimizers

        Args:
            trainer: the trainer instance to connect to
            model: the model to train
        """
        self.connect_training_type_plugin(self.training_type_plugin, model)
        self.setup_optimizers(trainer)
        self.connect_precision_plugin(self.precision_plugin)

    @property
    def model(self) -> torch.nn.Module:
        """Returns the model. This can also be a wrapped LightningModule.
        For retrieving the pure LightningModule use :attr:`Accelerator.lightning_module`

        """
        return self.training_type_plugin.model

    @model.setter
    def model(self, new_model: torch.nn.Module) -> None:
        self.training_type_plugin.model = new_model

    @property
    def lightning_module(self) -> LightningModule:
        """Returns the pure LightningModule.
        To get the potentially wrapped model use :attr:`Accelerator.model`

        """
        return self.training_type_plugin.lightning_module

    @property
    def root_device(self) -> torch.device:
        return self.training_type_plugin.root_device

    def teardown(self):
        """This method is called to teardown the training process.
        It is the right place to release memory and free other ressources.
        """
        pass

    def batch_to_device(self, batch: Any, device: torch.device) -> Any:
        """Moves the batch to the correct device.
        The returned batch is of the same type as the input batch, just having all tensors on the correct device.

        Args:
            batch: The batch of samples to move to the correct device
            device: The target device
        """
        model = self.lightning_module
        if model is not None:
            return model.transfer_batch_to_device(batch, device)
        return move_data_to_device(batch, device)

    def on_train_start(self):
        """Hook to do something upon the training start"""
        pass

    def training_step(self, args):
        """The actual training step.

        Args:
            args: the arguments for the models training step. Can consist of the following:
                batch (:class:`~torch.Tensor` | (:class:`~torch.Tensor`, ...) | [:class:`~torch.Tensor`, ...]):
                    The output of your :class:`~torch.utils.data.DataLoader`. A tensor, tuple or list.
                batch_idx (int): Integer displaying index of this batch
                optimizer_idx (int): When using multiple optimizers, this argument will also be present.
                hiddens(:class:`~torch.Tensor`): Passed in if
                    :paramref:`~pytorch_lightning.trainer.trainer.Trainer.truncated_bptt_steps` > 0.

        """
        batch = self.to_device(args[0])

        args[0] = batch

        with self.precision_plugin.train_step_context():
            with self.training_type_plugin.train_step_context():
                return self.training_type_plugin.training_step(*args)

    def post_training_step(self):
        self.training_type_plugin.post_training_step()

    def validation_step(self, args):
        """The actual validation step.

        Args:
            args: the arguments for the models validation step. Can consist of the following:
                batch (:class:`~torch.Tensor` | (:class:`~torch.Tensor`, ...) | [:class:`~torch.Tensor`, ...]):
                    The output of your :class:`~torch.utils.data.DataLoader`. A tensor, tuple or list.
                batch_idx (int): The index of this batch
                dataloader_idx (int): The index of the dataloader that produced this batch
                    (only if multiple val dataloaders used)
        """
        batch = self.to_device(args[0])

        args[0] = batch

        with self.precision_plugin.val_step_context():
            with self.training_type_plugin.val_step_context():
                return self.training_type_plugin.validation_step(*args)

    def test_step(self, args):
        """The actual test step.

        Args:
            args: the arguments for the models test step. Can consist of the following:
                batch (:class:`~torch.Tensor` | (:class:`~torch.Tensor`, ...) | [:class:`~torch.Tensor`, ...]):
                    The output of your :class:`~torch.utils.data.DataLoader`. A tensor, tuple or list.
                batch_idx (int): The index of this batch.
                dataloader_idx (int): The index of the dataloader that produced this batch
                    (only if multiple test dataloaders used).
        """
        batch = self.to_device(args[0])

        args[0] = batch

        with self.precision_plugin.test_step_context():
            with self.training_type_plugin.test_step_context():
                return self.training_type_plugin.test_step(*args)

    def training_step_end(self, output):
        """A hook to do something at the end of the training step

        Args:
            output: the output of the training step
        """
        return self.training_type_plugin.training_step_end(output)

    def test_step_end(self, output):
        """A hook to do something at the end of the test step

        Args:
            output: the output of the test step
        """
        return self.training_type_plugin.test_step_end(output)

    def validation_step_end(self, output):
        """A hook to do something at the end of the validation step

        Args:
            output: the output of the validation step
        """
        return self.training_type_plugin.validation_step_end(output)

    def predict(self, args):
        """The prediction step.

        Args:
            args: the arguments for the models predict step. Can consist of the following:
                batch (:class:`~torch.Tensor` | (:class:`~torch.Tensor`, ...) | [:class:`~torch.Tensor`, ...]):
                    The output of your :class:`~torch.utils.data.DataLoader`. A tensor, tuple or list.
                batch_idx (int): Integer displaying index of this batch
                optimizer_idx (int): When using multiple optimizers, this argument will also be present.
                hiddens(:class:`~torch.Tensor`): Passed in if
                    :paramref:`~pytorch_lightning.trainer.trainer.Trainer.truncated_bptt_steps` > 0.
<<<<<<< HEAD

        """
        batch = self.to_device(args[0])
        args[0] = batch
        return self.training_type_plugin.predict(*args)

=======

        """
        batch = self.to_device(args[0])
        args[0] = batch
        return self.training_type_plugin.predict(*args)

>>>>>>> 0345fcfa
    def process_dataloader(self, dataloader: Union[Iterable, DataLoader]) -> Union[Iterable, DataLoader]:
        """Wraps the dataloader if necessary

        Args:
            dataloader: iterable. Ideally of type: :class:`torch.utils.data.DataLoader`
        """
        return dataloader

    def backward(
        self,
        closure_loss: torch.Tensor,
        optimizer: Optimizer,
        opt_idx: int,
        should_accumulate: bool,
        *args,
        **kwargs,
    ) -> torch.Tensor:
        """Forwards backward-calls to the precision plugin.

        Args:
            closure_loss: a tensor holding the loss value to backpropagate
            optimizer: the optimizer to do the step later on.
            opt_idx: the index of the optimizer
            should_accumulate: whether to accumulate gradients
        """
        self.training_type_plugin.pre_backward(closure_loss, should_accumulate, optimizer, opt_idx)

        output = self.precision_plugin.backward(
            self.lightning_module, closure_loss, optimizer, opt_idx, should_accumulate, *args, **kwargs
        )

        self.training_type_plugin.post_backward(closure_loss, should_accumulate, optimizer, opt_idx)

        return output

    def optimizer_step(self, optimizer: Optimizer, opt_idx: int, lambda_closure: Callable, **kwargs):
        """performs the actual optimizer step.

        Args:
            optimizer: the optimizer performing the step
            opt_idx: index of the current optimizer
            lambda_closure: closure calculating the loss value

        """
        make_optimizer_step = self.precision_plugin.pre_optimizer_step(
            self.lightning_module, optimizer, opt_idx, lambda_closure, **kwargs
        )
        if make_optimizer_step:
            self.run_optimizer_step(optimizer, opt_idx, lambda_closure, **kwargs)
        self.precision_plugin.post_optimizer_step(optimizer, opt_idx)
        self.training_type_plugin.post_optimizer_step(optimizer, opt_idx, **kwargs)

    def run_optimizer_step(self, optimizer: Optimizer, optimizer_idx: int, lambda_closure: Callable, **kwargs):
        optimizer.step(closure=lambda_closure, **kwargs)

    def optimizer_zero_grad(self, current_epoch: int, batch_idx: int, optimizer: Optimizer, opt_idx: int) -> None:
        """Zeros all model parameter's gradients"""
        model_ref = self.lightning_module
        model_ref.optimizer_zero_grad(current_epoch, batch_idx, optimizer, opt_idx)

    def clip_gradients(self, optimizer: Optimizer, clip_val: Union[int, float]) -> None:
        """clips all the optimizer parameters to the given value"""

        self.precision_plugin.clip_gradients(optimizer, clip_val)

    def on_train_epoch_end(self, outputs) -> None:
        """Hook to do something on the end of an training epoch

        Args:
            outputs: the outputs of the training steps
        """
        pass

    def on_train_end(self) -> None:
        """Hook to do something at the end of the training"""
        pass

    def setup_optimizers(self, trainer: "Trainer"):
        """creates optimizers and schedulers

        Args:
            trainer: the Trainer, these optimizers should be connected to
            model: the model to be optimized by the created optimizers
        """
        if trainer.testing is True:
            return
        optimizers, lr_schedulers, optimizer_frequencies = trainer.init_optimizers(self.lightning_module)
        self.optimizers = optimizers
        self.lr_schedulers = lr_schedulers
        self.optimizer_frequencies = optimizer_frequencies

    def connect_training_type_plugin(self, plugin: TrainingTypePlugin, model: LightningModule) -> None:
        """Attaches the training type plugin to the accelerator.
        Also transfers ownership of the model to this plugin

        """
        plugin.connect(model)

    def connect_precision_plugin(self, plugin: PrecisionPlugin):
        """Attaches the precision plugin to the accelerator"""
        model, optimizers, schedulers = plugin.connect(self.model, self.optimizers, self.lr_schedulers)
        self.model = model
        self.optimizers = optimizers
        self.schedulers = schedulers

    def to_device(self, batch: Any) -> Any:
        """Pushes the batch to the root device"""
        return self.batch_to_device(batch, self.root_device)

    @property
    def amp_backend(self) -> Optional[LightningEnum]:
        if isinstance(self.precision_plugin, ApexMixedPrecisionPlugin):
            return AMPType.APEX
        elif isinstance(self.precision_plugin, NativeMixedPrecisionPlugin):
            return AMPType.NATIVE
        return None

    @property
    def precision(self) -> int:
        return self.precision_plugin.precision

    @property
    def scaler(self):
        if hasattr(self.precision_plugin, "scaler"):
            return self.precision_plugin.scaler

        return None

    @property
    def rpc_enabled(self) -> bool:
        return self.training_type_plugin.rpc_enabled

    def optimizer_state(self, optimizer: Optimizer) -> dict:
        """
        Returns state of an optimizer. Allows for syncing/collating optimizer state from processes in custom
        plugins.
        """
        if self.training_type_plugin and hasattr(self.training_type_plugin, "optimizer_state"):
            return self.training_type_plugin.optimizer_state(optimizer)
        return optimizer.state_dict()

    def on_save(self, checkpoint):
        return checkpoint

    def barrier(self, name: Optional[str] = None) -> None:
        self.training_type_plugin.barrier(name=name)

    def all_gather(self, tensor: Union[torch.Tensor], group: Optional[Any] = None, sync_grads: bool = False):
        """
        Function to gather a tensor from several distributed processes
        Args:
            tensor: tensor of shape (batch, ...)
            group: the process group to gather results from. Defaults to all processes (world)
            sync_grads: flag that allows users to synchronize gradients for all_gather op
        Return:
            A tensor of shape (world_size, batch, ...)
        """
        return all_gather_ddp_if_available(tensor, group=group, sync_grads=sync_grads)<|MERGE_RESOLUTION|>--- conflicted
+++ resolved
@@ -223,21 +223,12 @@
                 optimizer_idx (int): When using multiple optimizers, this argument will also be present.
                 hiddens(:class:`~torch.Tensor`): Passed in if
                     :paramref:`~pytorch_lightning.trainer.trainer.Trainer.truncated_bptt_steps` > 0.
-<<<<<<< HEAD
 
         """
         batch = self.to_device(args[0])
         args[0] = batch
         return self.training_type_plugin.predict(*args)
 
-=======
-
-        """
-        batch = self.to_device(args[0])
-        args[0] = batch
-        return self.training_type_plugin.predict(*args)
-
->>>>>>> 0345fcfa
     def process_dataloader(self, dataloader: Union[Iterable, DataLoader]) -> Union[Iterable, DataLoader]:
         """Wraps the dataloader if necessary
 
