--- conflicted
+++ resolved
@@ -1,5 +1,3 @@
-<<<<<<< HEAD
-=======
 # Copyright The PyTorch Lightning team.
 # Licensed under the Apache License, Version 2.0 (the "License");
 # you may not use this file except in compliance with the License.
@@ -12,7 +10,6 @@
 # WITHOUT WARRANTIES OR CONDITIONS OF ANY KIND, either express or implied.
 # See the License for the specific language governing permissions and
 # limitations under the License.
->>>>>>> 0345fcfa
 from pytorch_lightning.accelerators.accelerator import Accelerator  # noqa F401
 from pytorch_lightning.accelerators.cpu import CPUAccelerator  # noqa F401
 from pytorch_lightning.accelerators.gpu import GPUAccelerator  # noqa F401
